--- conflicted
+++ resolved
@@ -314,11 +314,8 @@
         self.resize(1024, 800)
         self.setZoomFactor(1.0)
         self.page().profile().clearHttpCache()
-<<<<<<< HEAD
-=======
         
         time.sleep(0.1)
->>>>>>> 19fd9ad0
         self.load(QUrl(self.location))
         self.setWindowIcon(QtGui.QIcon('static/misc/favicon.ico')) 
         self.showMaximized()
@@ -328,16 +325,9 @@
     @pyqtSlot()
     def foo(self):
         folderpath = QFileDialog.getOpenFileName(self, 'Select a File')[0]
-<<<<<<< HEAD
         if not folderpath:
             return
         app.basedir = os.path.abspath(os.path.dirname(folderpath) + "\\")
-=======
-        print (folderpath, os.path.dirname(folderpath), os.path.basename(folderpath),  app.config['SLIDE_DIR'])
-        print (app.basedir)
-        app.basedir = os.path.abspath(os.path.dirname(folderpath) + "/")
-        print (app.basedir)
->>>>>>> 19fd9ad0
         self.load(QUrl(self.location + os.path.basename(folderpath)))
         self.setWindowTitle("TissUUmaps - " + os.path.basename(folderpath))
 
@@ -394,12 +384,7 @@
     #Timer(0.01,lambda: ui("http://127.0.0.1:5000/", app)).start()
     
     def flaskThread():
-<<<<<<< HEAD
-        while(True):
-            app.run(host=opts.host, port=opts.port, threaded=False, debug=False)
-=======
         app.run(host=opts.host, port=opts.port, threaded=True, debug=False)
->>>>>>> 19fd9ad0
     threading.Thread(target=flaskThread,daemon=True).start()
     
     ui("http://127.0.0.1:5000/", app)
